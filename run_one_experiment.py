#!/usr/bin/env python3
# Copyright 2024 Google LLC
#
# Licensed under the Apache License, Version 2.0 (the "License");
# you may not use this file except in compliance with the License.
# You may obtain a copy of the License at
#
#     http://www.apache.org/licenses/LICENSE-2.0
#
# Unless required by applicable law or agreed to in writing, software
# distributed under the License is distributed on an "AS IS" BASIS,
# WITHOUT WARRANTIES OR CONDITIONS OF ANY KIND, either express or implied.
# See the License for the specific language governing permissions and
# limitations under the License.
"""Run an experiment with one function-under-test."""

import dataclasses
import logging
import os
import shutil
from multiprocessing import pool
from typing import List, Optional

from data_prep import project_targets
from data_prep.project_context.context_introspector import ContextRetriever
from experiment import benchmark as benchmarklib
from experiment import builder_runner as builder_runner_lib
from experiment import evaluator as exp_evaluator
from experiment import oss_fuzz_checkout
from experiment.benchmark import Benchmark
from experiment.workdir import WorkDirs
from llm_toolkit import models, output_parser, prompt_builder, prompts

# WARN: Avoid NUM_EVA for local experiments.
# NUM_EVA controls the number of fuzz targets to evaluate in parallel by each
# experiment, while {run_all_experiments.NUM_EXP, default 2} experiments will
# run in parallel.
NUM_EVA = int(os.getenv('LLM_NUM_EVA', '3'))
DEBUG: bool = True  ## Set to True for debugging

# Default LLM hyper-parameters.
# #182 shows Gemini returns NUM_SAMPLES independent responses via repeated
#  queries, which generally performs better than top-k responses from one
#  query [1].
# [1] TODO(@happy-qop): Update the link.
# WARN: Avoid large NUM_SAMPLES in highly parallelized local experiments.
# It controls the number of LLM responses per prompt, which may exceed your
# LLM's limit on query-per-second.
NUM_SAMPLES = 2
MAX_TOKENS: int = 4096
RUN_TIMEOUT: int = 30
TEMPERATURE: float = 0.4

RESULTS_DIR = './results'


@dataclasses.dataclass
class AggregatedResult:
  """Aggregated evaluation result."""
  build_success_rate: float = 0.0
  crash_rate: float = 0.0
  found_bug: int = 0
  max_coverage: float = 0.0
  max_line_coverage_diff: float = 0.0
  max_coverage_sample: str = ''
  max_coverage_diff_sample: str = ''
  max_coverage_diff_report: str = ''

  def __str__(self):
    return (
        f'build success rate: {self.build_success_rate}, '
        f'crash rate: {self.crash_rate}, '
        f'found bug: {self.found_bug}, '
        f'max coverage: {self.max_coverage}, '
        f'max line coverage diff: {self.max_line_coverage_diff}\n'
        f'max coverage sample: {self.max_coverage_sample}\n'
        f'max coverage diff sample: {self.max_coverage_diff_sample}\n'
        f'max coverage diff report: {self.max_coverage_diff_report or "None"}')


def generate_targets(benchmark: Benchmark,
                     model: models.LLM,
                     prompt: prompts.Prompt,
                     work_dirs: WorkDirs,
                     debug: bool = DEBUG) -> list[str]:
  """Generates fuzz target with LLM."""
  print(f'Generating targets for {benchmark.project} '
        f'{benchmark.function_signature} using {model.name}..')
  model.generate_code(prompt,
                      response_dir=work_dirs.raw_targets,
                      log_output=debug)

  _, target_ext = os.path.splitext(benchmark.target_path)
  generated_targets = []
  for file in os.listdir(work_dirs.raw_targets):
    if not output_parser.is_raw_output(file):
      continue
    raw_output = os.path.join(work_dirs.raw_targets, file)
    target_code = output_parser.parse_code(raw_output)
    target_id, _ = os.path.splitext(raw_output)
    target_file = f'{target_id}{target_ext}'
    target_path = os.path.join(work_dirs.raw_targets, target_file)
    output_parser.save_output(target_code, target_path)
    generated_targets.append(target_path)

  if generated_targets:
    targets_relpath = map(os.path.relpath, generated_targets)
    print('Generated:\n', '\n '.join(targets_relpath))
  else:
    print(f'Failed to generate targets: {generated_targets}')
  return generated_targets


def fix_code(work_dirs: WorkDirs, generated_targets: List[str]) -> List[str]:
  """Copies the generated target to the fixed target directory for simple
    code fixes."""
  fixed_targets = []
  # Prepare all LLM-generated targets for code fixes.
  for file in generated_targets:
    fixed_target = os.path.join(work_dirs.fixed_targets, os.path.basename(file))
    shutil.copyfile(file, fixed_target)
    fixed_targets.append(fixed_target)

  return fixed_targets


def aggregate_results(target_stats: list[tuple[int, exp_evaluator.Result]],
                      generated_targets: list[str]) -> AggregatedResult:
  """Aggregates experiment status and results of a targets."""
  build_success_rate = sum([int(stat.compiles) for _, stat in target_stats
                           ]) / len(target_stats)
  crash_rate = sum([int(stat.crashes) for _, stat in target_stats
                   ]) / len(target_stats)
  found_bug = sum([
      int(stat.crashes and not stat.is_semantic_error)
      for _, stat in target_stats
  ])
  max_coverage = max([stat.coverage for _, stat in target_stats])
  max_line_coverage_diff = max(
      [stat.line_coverage_diff for _, stat in target_stats])

  max_coverage_sample = ''
  max_coverage_diff_sample = ''
  max_coverage_diff_report = ''

  for i, stat in target_stats:
    if stat.coverage == max_coverage:
      max_coverage_sample = generated_targets[i]

    if stat.line_coverage_diff == max_line_coverage_diff:
      max_coverage_diff_sample = generated_targets[i]
      max_coverage_diff_report = stat.coverage_report_path

  return AggregatedResult(build_success_rate, crash_rate, found_bug,
                          max_coverage, max_line_coverage_diff,
                          max_coverage_sample, max_coverage_diff_sample,
                          max_coverage_diff_report)


def check_targets(
    ai_binary: str,
    benchmark: Benchmark,
    work_dirs: WorkDirs,
    generated_targets: List[str],
    cloud_experiment_name: str = '',
    cloud_experiment_bucket: str = '',
    run_timeout: int = RUN_TIMEOUT,
    fixer_model_name: str = models.DefaultModel.name,
) -> Optional[AggregatedResult]:
  """Builds all targets in the fixed target directory."""
  target_stats = []

  if cloud_experiment_name:
    builder_runner = builder_runner_lib.CloudBuilderRunner(
        benchmark,
        work_dirs,
        run_timeout,
        fixer_model_name,
        experiment_name=cloud_experiment_name,
        experiment_bucket=cloud_experiment_bucket,
    )
  else:
    builder_runner = builder_runner_lib.BuilderRunner(benchmark, work_dirs,
                                                      run_timeout,
                                                      fixer_model_name)

  evaluator = exp_evaluator.Evaluator(builder_runner, benchmark, work_dirs)

  ai_target_pairs = [(ai_binary, target) for target in generated_targets]
  with pool.ThreadPool(NUM_EVA) as p:
    for i, target_stat in enumerate(
        p.starmap(evaluator.check_target, ai_target_pairs)):
      if target_stat is None:
        logging.error('This should never happen: Error evaluating target: %s',
                      generated_targets[i])
        target_stat = exp_evaluator.Result()

      target_stats.append((i, target_stat))

  if len(target_stats) > 0:
    return aggregate_results(target_stats, generated_targets)

  print('No targets to check.')
  return None


def prepare() -> None:
  """Prepares the experiment environment."""
  oss_fuzz_checkout.clone_oss_fuzz(temp_repo=True)
  oss_fuzz_checkout.postprocess_oss_fuzz()


def run(benchmark: Benchmark,
        model: models.LLM,
        template_dir: str,
        work_dirs: WorkDirs,
        example_pair: Optional[list[list[str]]] = None,
        debug: bool = DEBUG,
        manual_fix: bool = False,
        cloud_experiment_name: str = '',
        cloud_experiment_bucket: str = '',
        use_context: bool = False,
        run_timeout: int = RUN_TIMEOUT,
        dry_run: bool = False) -> Optional[AggregatedResult]:
  """Generates code via LLM, and evaluates them."""
  model.cloud_setup()
  logging.basicConfig(level=logging.INFO)

  ### check the existence of fuzz driver examples under the fuzz_targets directory
  if os.path.exists(os.path.join('example_targets', benchmark.project)):
    benchmark.use_project_examples = True
    example_pair = []
    for f in os.listdir(os.path.join('example_targets', benchmark.project)):
      if benchmarklib.is_c_file(f) or benchmarklib.is_cpp_file(f):
        f_path = os.path.join('example_targets', benchmark.project, f)
        print(f'Adding example {f_path}')
        example_pair.append([f_path.replace('.cc', '.txt'), f_path])
  print(f'Example pair: {example_pair}')

  if example_pair is None:
    example_pair = prompt_builder.EXAMPLES[benchmark.language]

  if manual_fix:
    generated_targets = [
        os.path.join(work_dirs.fixed_targets, f)
        for f in os.listdir(work_dirs.fixed_targets)
        if benchmarklib.is_c_file(f) or benchmarklib.is_cpp_file(f)
    ]
  else:
    if benchmark.use_project_examples:
      project_examples = project_targets.generate_data(
          benchmark.project,
          benchmark.language,
          cloud_experiment_bucket=cloud_experiment_bucket)
    else:
      project_examples = []

    if use_context:
      # try to obtain the AST of the project/function
      # from fuzz-introspector
      retriever = ContextRetriever(benchmark)
<<<<<<< HEAD
      context_info = retriever.get_context_info()
    else:
      context_info = {}

    if benchmark.language == 'jvm':
      # For Java projects
      builder = prompt_builder.DefaultJvmTemplateBuilder(
          model, benchmark.project, template_dir)
    else:
      # For C/C++ projects
      builder = prompt_builder.DefaultTemplateBuilder(model, template_dir)

=======
      try:
        retriever.retrieve_asts()
      # GSutil fails on the same project immediately after
      # it succeeds a batch copy.
      except subprocess.CalledProcessError:
        pass
      retriever.generate_lookups()
      context_header = retriever.get_header()
      if DEBUG:
        print(f'Context header: {context_header}')
      # print(context_header)
      context_types = '\n'.join(retriever.get_type_info())
      if DEBUG:
        print(f'Context types: {context_types}')
      context_info = (context_header, context_types)
      retriever.cleanup_asts()

    builder = prompt_builder.DefaultTemplateBuilder(model, template_dir)
>>>>>>> c26fbc38
    prompt = builder.build(benchmark.function_signature,
                           benchmark.file_type,
                           example_pair,
                           project_examples,
                           project_context_content=context_info)
    prompt.save(work_dirs.prompt)

    if dry_run:
      return None

    generated_targets = generate_targets(benchmark,
                                         model,
                                         prompt,
                                         work_dirs,
                                         debug=debug)
    generated_targets = fix_code(work_dirs, generated_targets)
  return check_targets(model.ai_binary, benchmark, work_dirs, generated_targets,
                       cloud_experiment_name, cloud_experiment_bucket,
                       run_timeout, model.name)<|MERGE_RESOLUTION|>--- conflicted
+++ resolved
@@ -259,7 +259,7 @@
       # try to obtain the AST of the project/function
       # from fuzz-introspector
       retriever = ContextRetriever(benchmark)
-<<<<<<< HEAD
+
       context_info = retriever.get_context_info()
     else:
       context_info = {}
@@ -272,7 +272,7 @@
       # For C/C++ projects
       builder = prompt_builder.DefaultTemplateBuilder(model, template_dir)
 
-=======
+
       try:
         retriever.retrieve_asts()
       # GSutil fails on the same project immediately after
@@ -291,7 +291,7 @@
       retriever.cleanup_asts()
 
     builder = prompt_builder.DefaultTemplateBuilder(model, template_dir)
->>>>>>> c26fbc38
+
     prompt = builder.build(benchmark.function_signature,
                            benchmark.file_type,
                            example_pair,
