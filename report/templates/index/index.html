--- conflicted
+++ resolved
@@ -1,24 +1,4 @@
-<<<<<<< HEAD
 {% extends 'base.html' %}
-=======
-{#
-Copyright 2025 Google LLC
-
-Licensed under the Apache License, Version 2.0 (the "License");
-you may not use this file except in compliance with the License.
-You may obtain a copy of the License at
-
-    http://www.apache.org/licenses/LICENSE-2.0
-
-Unless required by applicable law or agreed to in writing, software
-distributed under the License is distributed on an "AS IS" BASIS,
-WITHOUT WARRANTIES OR CONDITIONS OF ANY KIND, either express or implied.
-See the License for the specific language governing permissions and
-limitations under the License.
-
-#}{% extends 'base.html' %}
-{% import 'macros.html' as macros %}
->>>>>>> ffa2f648
 
 {% block content %}
 
@@ -53,14 +33,7 @@
             <span class="text-lg font-bold">
                 Benchmark summary
             </span>
-<<<<<<< HEAD
-            <svg class="w-5 h-5 transform transition-transform duration-200" :class="{'rotate-180': projectOpen}"
-                fill="none" stroke="currentColor" viewBox="0 0 24 24">
-                <path stroke-linecap="round" stroke-linejoin="round" stroke-width="2" d="M19 9l-7 7-7-7" />
-            </svg>
-=======
             {{ macros.icon_chevron_down('w-5 h-5', 'benchmarkOpen') }}
->>>>>>> ffa2f648
         </button>
 
         <div x-show="benchmarkOpen" class="p-4 border-t">
@@ -115,14 +88,7 @@
             <span class="text-lg font-bold">
                 Project summary
             </span>
-<<<<<<< HEAD
-            <svg class="w-5 h-5 transform transition-transform duration-200" :class="{'rotate-180': projectOpen}"
-                fill="none" stroke="currentColor" viewBox="0 0 24 24">
-                <path stroke-linecap="round" stroke-linejoin="round" stroke-width="2" d="M19 9l-7 7-7-7" />
-            </svg>
-=======
             {{ macros.icon_chevron_down('w-5 h-5', 'projectOpen') }}
->>>>>>> ffa2f648
         </button>
         <div x-show="projectOpen" class="p-4 border-t">
 
@@ -169,19 +135,8 @@
                         project.coverage_existing_total_lines %}
                         <tr class="project-data-row">
                             <td class="table-index">
-<<<<<<< HEAD
-                                <button class="w-5 h-5 flex items-center justify-center focus:outline-none"
-                                    @click="$refs.benchmarks_{{ loop.index }}.classList.toggle('hidden')">
-                                    <svg class="w-4 h-4 transform transition-transform duration-200"
-                                        :class="{'rotate-180': !$refs.benchmarks_{{ loop.index }}.classList.contains('hidden')}"
-                                        fill="none" stroke="currentColor" viewBox="0 0 24 24">
-                                        <path stroke-linecap="round" stroke-linejoin="round" stroke-width="2"
-                                            d="M19 9l-7 7-7-7" />
-                                    </svg>
-=======
                                 <button class="w-5 h-5 flex items-center justify-center focus:outline-none" @click="$refs.benchmarks_{{ loop.index }}.classList.toggle('hidden')">
                                     {{ macros.icon_chevron_down('w-4 h-4', '!$refs.benchmarks_' ~ loop.index ~ '.classList.contains(\'hidden\')') }}
->>>>>>> ffa2f648
                                 </button>
                             </td>
                             <td data-sort-value="{{ project.name }}" class="w-full">
@@ -235,13 +190,8 @@
                         <tr class="project-benchmarks-container-row">
                             <td colspan="10" class="">
                                 <div x-ref="benchmarks_{{ loop.index }}" class="hidden">
-<<<<<<< HEAD
-                                    <table class="sortable-table min-w-full ml-8"
-                                        id="benchmarks-table-{{ loop.index }}">
-=======
                                     <div class="overflow-x-auto">
                                         <table class="sortable-table min-w-full ml-8" id="benchmarks-table-{{ loop.index }}">
->>>>>>> ffa2f648
                                         <thead>
                                             <tr>
                                                 <th></th>
@@ -343,14 +293,7 @@
             <span class="text-lg font-bold">
                 Crashes found by generated fuzz harnesses
             </span>
-<<<<<<< HEAD
-            <svg class="w-5 h-5 transform transition-transform duration-200" :class="{'rotate-180': crashesFoundOpen}"
-                fill="none" stroke="currentColor" viewBox="0 0 24 24">
-                <path stroke-linecap="round" stroke-linejoin="round" stroke-width="2" d="M19 9l-7 7-7-7" />
-            </svg>
-=======
             {{ macros.icon_chevron_down('w-5 h-5', 'crashesFoundOpen') }}
->>>>>>> ffa2f648
         </button>
         <div x-show="crashesFoundOpen" class="p-4 border-t">
 
@@ -402,19 +345,8 @@
                     project_bugs|selectattr('sample.result.is_semantic_error', 'equalto', true)|list|length %}
                     <tr class="project-data-row">
                         <td class="table-index">
-<<<<<<< HEAD
-                            <button class="w-5 h-5 flex items-center justify-center focus:outline-none"
-                                @click="$refs.project_{{ loop.index }}.classList.toggle('hidden')">
-                                <svg class="w-4 h-4 transform transition-transform duration-200"
-                                    :class="{'rotate-180': !$refs.project_{{ loop.index }}.classList.contains('hidden')}"
-                                    fill="none" stroke="currentColor" viewBox="0 0 24 24">
-                                    <path stroke-linecap="round" stroke-linejoin="round" stroke-width="2"
-                                        d="M19 9l-7 7-7-7" />
-                                </svg>
-=======
                             <button class="w-5 h-5 flex items-center justify-center focus:outline-none" @click="$refs.project_{{ loop.index }}.classList.toggle('hidden')">
                                 {{ macros.icon_chevron_down('w-4 h-4', '!$refs.project_' ~ loop.index ~ '.classList.contains(\'hidden\')') }}
->>>>>>> ffa2f648
                             </button>
                         </td>
                         <td data-sort-value="{{ project_name }}">
@@ -439,21 +371,8 @@
                     <tr>
                         <td colspan="6">
                             <div x-ref="project_{{ loop.index }}" class="hidden">
-<<<<<<< HEAD
-                                <div class="flex justify-between ml-8 mt-4">
-                                    <div class="controls flex gap-2">
-                                        <button id="project-expand-all-{{ loop.index }}" class="border rounded-lg p-3">
-                                            Expand All
-                                        </button>
-                                        <button id="project-collapse-all-{{ loop.index }}"
-                                            class="border rounded-lg p-3">
-                                            Collapse All
-                                        </button>
-                                    </div>
-=======
                                 <div class="ml-8 mt-4">
                                     {{ macros.expand_collapse_buttons('project-expand-all-' ~ loop.index, 'project-collapse-all-' ~ loop.index, 'Expand All', 'Collapse All') }}
->>>>>>> ffa2f648
                                 </div>
                                 <div class="overflow-x-auto">
                                     <table class="sortable-table min-w-full ml-8">
@@ -470,20 +389,8 @@
                                         {% for benchmark_id, benchmark_bugs in project_benchmarks.items() %}
                                         <tr>
                                             <td class="table-index">
-<<<<<<< HEAD
-                                                <button
-                                                    class="w-5 h-5 flex items-center justify-center focus:outline-none"
-                                                    @click="$refs.samples_{{ loop.index }}_{{ project_loop.index }}.classList.toggle('hidden')">
-                                                    <svg class="w-4 h-4 transform transition-transform duration-200"
-                                                        :class="{'rotate-180': $refs.samples_{{ loop.index }}_{{ project_loop.index }}.classList.contains('hidden')}"
-                                                        fill="none" stroke="currentColor" viewBox="0 0 24 24">
-                                                        <path stroke-linecap="round" stroke-linejoin="round"
-                                                            stroke-width="2" d="M19 9l-7 7-7-7" />
-                                                    </svg>
-=======
                                                 <button class="w-5 h-5 flex items-center justify-center focus:outline-none" @click="$refs.samples_{{ loop.index }}_{{ project_loop.index }}.classList.toggle('hidden')">
                                                     {{ macros.icon_chevron_down('w-4 h-4', '$refs.samples_' ~ loop.index ~ '_' ~ project_loop.index ~ '.classList.contains(\'hidden\')') }}
->>>>>>> ffa2f648
                                                 </button>
                                             </td>
                                             <td data-sort-value="{{ benchmark_id }}">
@@ -549,16 +456,6 @@
     </div>
 
     <div class="border rounded-lg toc-section">
-<<<<<<< HEAD
-        <button @click="languageOpen = !languageOpen" class="w-full p-4 flex justify-between items-center">
-            <span class="text-lg font-bold">
-                Language coverage
-            </span>
-            <svg class="w-5 h-5 transform transition-transform duration-200" :class="{'rotate-180': languageOpen}"
-                fill="none" stroke="currentColor" viewBox="0 0 24 24">
-                <path stroke-linecap="round" stroke-linejoin="round" stroke-width="2" d="M19 9l-7 7-7-7" />
-            </svg>
-=======
         <button @click="cyclesOpen = !cyclesOpen"
                 class="w-full p-4 flex justify-between items-center">
             <span class="text-lg font-bold">Cycles / Time</span>
@@ -719,7 +616,6 @@
                 Language coverage
             </span>
             {{ macros.icon_chevron_down('w-5 h-5', 'languageOpen') }}
->>>>>>> ffa2f648
         </button>
 
         <div x-show="languageOpen" class="p-4 border-t">
