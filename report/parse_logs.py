"""A dedicated parser to parse the run log and extract
information such as the crash details, crash symptoms,
stack traces, etc. to be rendered in the report."""

import html
import re
from datetime import datetime

from report.common import LogPart

<<<<<<< HEAD
=======
_RE_GREP_QUOTED = re.compile(r"(['\"])\s*(.+?)\1")
_RE_STDERR_BLOCK = re.compile(r'<stderr>(.*?)</stderr>', flags=re.DOTALL)
_RE_STEP_HEADER = re.compile(r"Step #(\d+) - \"(.+?)\":")
_RE_STEP_SIMPLE = re.compile(r"Step #(\d+)")
_RE_HTML_TAG = re.compile(r'&lt;/?[^&]*?&gt;')
_RE_SYSTEM_BLOCK = re.compile(
    r'&lt;system&gt;(\s*[^\s].*?[^\s]\s*|(?:\s*[^\s].*?)?)&lt;/system&gt;',
    flags=re.DOTALL)
_RE_BASH_OR_STDOUT = re.compile(r'&lt;(bash|stdout)&gt;(.*?)&lt;/\1&gt;',
                                re.DOTALL)
_RE_AGENT_HEADER = re.compile(r"\*{20,}([^*]+?)\*{20,}")
_RE_CYCLE_NUM = re.compile(r'\(Cycle (\d+)\)')
_RE_TRIAL_TS = re.compile(
    r'(\d{4}-\d{2}-\d{2} \d{2}:\d{2}:\d{2}).*?\[Trial ID:\s*([^\]]+)\]')
_RE_CRASH_SYMPTOM = re.compile(r'(?:^\s*\x1b\[[0-9;]*m)*==\d+==\s*(ERROR:.*)',
                               re.DOTALL)
_RE_STACK_LINE = re.compile(r'^ {4}#\d+\s+.*$')
_RE_STACK_IN = re.compile(r'in (.+?) (/[^^\s]+)')


>>>>>>> ffa2f648
def extract_project_from_coverage_path(file_path: str) -> str:
  """Extract the project name from coverage file paths."""
  if file_path.startswith('/src/'):
    path_parts = file_path.removeprefix('/src/').split('/')
    if path_parts:
      return path_parts[0]
  return ""

class LogsParser:
  """Parse the logs"""

  def __init__(self, logs: list[LogPart]):
    self._logs = logs

  def _extract_bash_commands(self, content: str) -> list[str]:
    """Extract and parse bash commands from content."""
    commands = []
    lines = content.split('\n')

    for idx, line in enumerate(lines):
      line = line.strip()
      if line == '<bash>':
        command = self._process_bash_block(lines, idx)
        if command and command not in commands:
          commands.append(command)

    return commands

  def _process_bash_block(self, lines: list[str], start_idx: int) -> str:
    """Process a single bash block and extract command summary."""
    for j in range(start_idx + 1, len(lines)):
      if lines[j].strip() == '</bash>':
        bash_content = '\n'.join(lines[start_idx + 1:j]).strip()
        if bash_content:
          return self._extract_command_from_content(bash_content)
        break
    return ""

  def _extract_command_from_content(self, bash_content: str) -> str:
    """Extract command summary from bash content."""
    first_line = bash_content.split('\n', 1)[0].strip()
    if not first_line:
      return ""

    # Skip comments and placeholder text
    if (first_line.startswith('#') or first_line.startswith('[The command') or
        first_line.startswith('No bash') or 'No bash' in first_line or
        len(first_line) < 3):
      return ""

    parts = first_line.split()
    if not parts:
      return ""

    cmd = parts[0]
    command_summary = self._build_command_summary(cmd, parts, first_line)

    if cmd not in ['grep', 'cat']:
      max_len = 40
      if len(command_summary) > max_len:
        command_summary = command_summary[:max_len - 3] + '...'

    return command_summary

  def _build_command_summary(self, cmd: str, parts: list[str],
                             first_line: str) -> str:
    """Build command summary based on command type."""
    if cmd == 'grep':
      # Extract pattern (single or double quoted) and target path
      quoted_match = re.search(r"(['\"])(.+?)\1", first_line)
      search_term = None
      if quoted_match:
        search_term = quoted_match.group(2)

      # Choose last non-option token as target path (common grep usage)
      target_path = ''
      for tok in reversed(parts[1:]):
        if tok and not tok.startswith('-'):
          target_path = tok
          break

      if search_term and target_path:
        return f"grep '{search_term}' {target_path}"
      if search_term:
        return f"grep '{search_term}'"
      # Fallback: show up to two key args
      return self._extract_key_args(cmd, parts[1:], 2)
    if cmd == 'cat':
      # Include full file paths (may include multiple targets)
      file_args: list[str] = []
      for tok in parts[1:]:
        if tok and not tok.startswith('-'):
          file_args.append(tok)
      if file_args:
        return f"cat {' '.join(file_args)}"
      return 'cat'
    return self._extract_key_args(cmd, parts[1:], 2)

  def _extract_key_args(self, cmd: str, parts: list[str], max_args: int) -> str:
    """Extract key arguments from command parts."""
    key_args = []
    for part in parts:
      if not part.startswith('-') and len(part) > 1:
        if len(part) > 20:
          part = part[:17] + '...'
        key_args.append(part)
        if len(key_args) >= max_args:
          break
    return f"{cmd} {' '.join(key_args)}".strip()

  def _extract_tool_names(self, content: str) -> list[str]:
    """Extract tool names from content."""
    tool_counts = {}
    lines = content.split('\n')

    # For step titles
    relevant_tool_tags = [
        '<bash>', '<conclusion>', '<stderr>', '<gdb>', '<gdb command>',
        '<gdb output>', '<solution>', '<system>', '<return_code>'
    ]

    for line in lines:
      line = line.strip()
      if line in relevant_tool_tags and not line.startswith('</'):
        if line == '<stderr>':
          # handled separately via regex to ensure non-empty only
          continue
        tool_name = line[1:-1].replace('_', ' ').title()
        tool_counts[tool_name] = tool_counts.get(tool_name, 0) + 1

    # Add 'Stderr' only if any block has non-empty inner content
    for m in _RE_STDERR_BLOCK.finditer(content):
      if m.group(1).strip():
        tool_counts['Stderr'] = tool_counts.get('Stderr', 0) + 1
        break

    return list(tool_counts.keys())

  def _parse_steps_from_logs(self, agent_logs: list[LogPart]) -> list[dict]:
    """Parse steps from agent logs, grouping by chat prompt/response pairs."""
    step_pattern = _RE_STEP_HEADER
    simple_step_pattern = _RE_STEP_SIMPLE

    steps_dict = {}
    current_step_number = None

    for log_part in agent_logs:
      content = log_part.content.strip()
      if not content:
        continue

      lines = content.split('\n')

      step_header_found = False
      for line in lines:
        step_match = step_pattern.search(line)
        if not step_match:
          simple_match = simple_step_pattern.search(line)
          if simple_match:
            step_match = simple_match

        if step_match:
          step_header_found = True
          current_step_number = step_match.group(1)

          if current_step_number not in steps_dict:
            steps_dict[current_step_number] = {
                'number': current_step_number,
                'type': 'Step',
                'log_parts': []
            }
          break

      if not step_header_found and current_step_number:
        steps_dict[current_step_number]['log_parts'].append(log_part)
      elif (not step_header_found and not current_step_number and
            not steps_dict):
        steps_dict['0'] = {
            'number': None,
            'type': 'Content',
            'log_parts': [log_part]
        }

    return self._parse_steps_by_chat_pairs(agent_logs)

  def _parse_steps_by_chat_pairs(self, agent_logs: list[LogPart]) -> list[dict]:
    """Parse steps from agent logs by grouping chat prompt/response pairs."""
    steps = []

    first_prompt_idx = -1
    for i, log_part in enumerate(agent_logs):
      if log_part.chat_prompt:
        first_prompt_idx = i
        break

    if first_prompt_idx == -1:
      return []

    steps.append({
        'number': '0 - System Instructions',
        'type': 'System Instructions',
        'log_parts': [agent_logs[first_prompt_idx]]
    })

    # Process logs after the system prompt to group into steps.
    logs_to_process = agent_logs[first_prompt_idx + 1:]
    step_counter = 1
    current_step_parts = []

    for log_part in logs_to_process:
      if "agent-step" in log_part.content or "Trial ID:" in log_part.content:
        continue

      # A chat_response marks the beginning of a new step.
      if log_part.chat_response:
        if current_step_parts:
          step_data = self._create_step_data(step_counter, current_step_parts)
          steps.append(step_data)
          step_counter += 1
        current_step_parts = [log_part]
      else:
        current_step_parts.append(log_part)

    # Append the last step.
    if current_step_parts:
      step_data = self._create_step_data(step_counter, current_step_parts)
      steps.append(step_data)

    return steps

  def _convert_newlines_outside_tags(self, content: str) -> str:
    """Convert \n to <br> tags when they appear outside XML tags."""
    tag_matches = list(_RE_HTML_TAG.finditer(content))

    if not tag_matches:
      return content.replace('\n', '<br>')

    result = []
    last_end = 0

    for match in tag_matches:
      # Process text before this tag
      before_tag = content[last_end:match.start()]
      result.append(before_tag.replace('\n', '<br>'))

      # Add the tag itself (unchanged)
      result.append(match.group())

      last_end = match.end()

    remaining = content[last_end:]
    result.append(remaining.replace('\n', '<br>'))

    return ''.join(result)

  def syntax_highlight_content(self,
                               content: str,
                               default_language: str = "",
                               agent_name: str = "") -> str:
    """Syntax highlights content while preserving visible tags."""

    # Escape everything first so raw logs are safe to render in HTML
    escaped = html.escape(content)

    escaped = self._convert_newlines_outside_tags(escaped)

    def _sub(pattern: str, repl: str, text: str) -> str:
      return re.sub(pattern, repl, text, flags=re.DOTALL)

    def _normalize_lang(lang: str) -> str:
      if not lang:
        return 'cpp'
      lang = lang.strip().lower()
      if lang in ['c++', 'cpp', 'cxx']:
        return 'cpp'
      if lang in ['c']:
        return 'c'
      if lang in ['python', 'py']:
        return 'python'
      if lang in ['java']:
        return 'java'
      if lang in ['rust', 'rs']:
        return 'rust'
      if lang in ['go', 'golang']:
        return 'go'
      return 'cpp'

    lang_key = _normalize_lang(default_language)

    # Pre-process stdout blocks to choose language based on preceding bash command
    escaped = self._replace_stdout_with_language_blocks(escaped, lang_key)

    # Pre-process stderr blocks to avoid greedy regex and stop at the first closing tag
    escaped = self._replace_tag_with_code_blocks(escaped, 'stderr', 'bash')

    escaped = _sub(
        r'&lt;conclusion&gt;(\s*[^\s].*?[^\s]\s*|(?:\s*[^\s].*?)?)'
        r'&lt;/conclusion&gt;',
        r'<span class="log-tag">&lt;conclusion&gt;</span>'
        r'<pre class="whitespace-pre-wrap break-words overflow-x-auto '
        r'reason-block">\1</pre>'
        r'<span class="log-tag">&lt;/conclusion&gt;</span>', escaped)
    escaped = _sub(
        r'&lt;reason&gt;(\s*[^\s].*?[^\s]\s*|(?:\s*[^\s].*?)?)'
        r'&lt;/reason&gt;', r'<span class="log-tag">&lt;reason&gt;</span>'
        r'<div class="markdown-block whitespace-pre-wrap break-words '
        r'overflow-x-auto">\1</div>'
        r'<span class="log-tag">&lt;/reason&gt;</span>', escaped)

    escaped = _sub(
        r'&lt;bash&gt;(\s*[^\s].*?[^\s]\s*|(?:\s*[^\s].*?)?)'
        r'&lt;/bash&gt;', r'<span class="log-tag">&lt;bash&gt;</span>'
        r'<pre class="whitespace-pre-wrap break-words overflow-x-auto">'
        r'<code class="language-bash">\1</code></pre>'
        r'<span class="log-tag">&lt;/bash&gt;</span>', escaped)
    escaped = _sub(
        r'&lt;build_script&gt;(\s*[^\s].*?[^\s]\s*|(?:\s*[^\s].*?)?)'
        r'&lt;/build_script&gt;',
        r'<span class="log-tag">&lt;build_script&gt;</span>'
        r'<pre class="whitespace-pre-wrap break-words overflow-x-auto">'
        r'<code class="language-cpp">\1</code></pre>'
        r'<span class="log-tag">&lt;/build_script&gt;</span>', escaped)
    escaped = _sub(
        r'&lt;fuzz target&gt;(\s*[^\s].*?[^\s]\s*|(?:\s*[^\s].*?)?)'
        r'&lt;/fuzz target&gt;',
        rf'<span class="log-tag">&lt;fuzz target&gt;</span>'
        rf'<pre class="whitespace-pre-wrap break-words overflow-x-auto">'
        rf'<code class="language-{lang_key}">\1</code></pre>'
        rf'<span class="log-tag">&lt;/fuzz target&gt;</span>', escaped)

    escaped = _sub(
        r'&lt;return_code&gt;(\s*[^\s].*?[^\s]\s*|(?:\s*[^\s].*?)?)'
        r'&lt;/return_code&gt;',
        r'<span class="log-tag">&lt;return_code&gt;</span>'
        r'<pre class="whitespace-pre-wrap break-words overflow-x-auto">'
        r'<code>\1</code></pre>'
        r'<span class="log-tag">&lt;/return_code&gt;</span>', escaped)

    escaped = _sub(
        r'&lt;build script&gt;(\s*[^\s].*?[^\s]\s*|(?:\s*[^\s].*?)?)'
        r'&lt;/build script&gt;',
        r'<span class="log-tag">&lt;build script&gt;</span>'
        r'<pre class="whitespace-pre-wrap break-words overflow-x-auto">'
        r'<code class="language-bash">\1</code></pre>'
        r'<span class="log-tag">&lt;/build script&gt;</span>', escaped)

    escaped = _sub(
        r'&lt;gcb&gt;(\s*[^\s].*?[^\s]\s*|(?:\s*[^\s].*?)?)&lt;/gcb&gt;',
        r'<span class="log-tag">&lt;gcb&gt;</span>'
        r'<pre class="whitespace-pre-wrap break-words overflow-x-auto">'
        r'<code class="language-bash">\1</code></pre>'
        r'<span class="log-tag">&lt;/gcb&gt;</span>', escaped)

    escaped = _sub(
        r'&lt;gdb&gt;(\s*[^\s].*?[^\s]\s*|(?:\s*[^\s].*?)?)&lt;/gdb&gt;',
        r'<span class="log-tag">&lt;gdb&gt;</span>'
        r'<pre class="whitespace-pre-wrap break-words overflow-x-auto">'
        r'<code class="language-bash">\1</code></pre>'
        r'<span class="log-tag">&lt;/gdb&gt;</span>', escaped)

    escaped = _sub(
        r'&lt;gdb command&gt;(\s*[^\s].*?[^\s]\s*|(?:\s*[^\s].*?)?)'
        r'&lt;/gdb command&gt;',
        r'<span class="log-tag">&lt;gdb command&gt;</span>'
        r'<pre class="whitespace-pre-wrap break-words overflow-x-auto">'
        r'<code class="language-bash">\1</code></pre>'
        r'<span class="log-tag">&lt;/gdb command&gt;</span>', escaped)

    escaped = _sub(
        r'&lt;gdb output&gt;(\s*[^\s].*?[^\s]\s*|(?:\s*[^\s].*?)?)'
        r'&lt;/gdb output&gt;',
        r'<span class="log-tag">&lt;gdb output&gt;</span>'
        r'<pre class="whitespace-pre-wrap break-words overflow-x-auto">'
        r'<code class="language-bash">\1</code></pre>'
        r'<span class="log-tag">&lt;/gdb output&gt;</span>', escaped)

    escaped = _sub(
        r'&lt;code&gt;(\s*[^\s].*?[^\s]\s*|(?:\s*[^\s].*?)?)&lt;/code&gt;',
        r'<span class="log-tag">&lt;code&gt;</span>'
        r'<pre class="whitespace-pre-wrap break-words overflow-x-auto">'
        rf'<code class="language-{lang_key}">\1</code></pre>'
        r'<span class="log-tag">&lt;/code&gt;</span>', escaped)

    escaped = _sub(
        r'&lt;solution&gt;(\s*[^\s].*?[^\s]\s*|(?:\s*[^\s].*?)?)'
        r'&lt;/solution&gt;', r'<span class="log-tag">&lt;solution&gt;</span>'
        r'<pre class="whitespace-pre-wrap break-words overflow-x-auto">'
        rf'<code class="language-{lang_key}">\1</code></pre>'
        r'<span class="log-tag">&lt;/solution&gt;</span>', escaped)

    def process_system_content(match):
      content = match.group(1)
      return (r'<span class="log-tag">&lt;system&gt;</span>'
              r'<div class="whitespace-pre-wrap break-words '
              r'overflow-x-auto">' + content +
              r'</div><span class="log-tag">&lt;/system&gt;</span>')

    escaped = _RE_SYSTEM_BLOCK.sub(process_system_content, escaped)

    # Handle steps tag (usually opening only, no closing tag)
    escaped = _sub(r'&lt;steps&gt;',
                   r'<span class="log-tag">&lt;steps&gt;</span>', escaped)

    # Generic fallback for any remaining XML tags not explicitly handled above
    # This ensures all XML tags get the log-tag styling
    escaped = _sub(r'&lt;([^/&][^&]*?)&gt;',
                   r'<span class="log-tag">&lt;\1&gt;</span>', escaped)
    escaped = _sub(r'&lt;(/[^&]*?)&gt;',
                   r'<span class="log-tag">&lt;\1&gt;</span>', escaped)

    # Handle ExecutionStage-specific highlighting for fuzz target source
    if "ExecutionStage" in agent_name:
      escaped = self._highlight_execution_stage_content(escaped, lang_key)

    return escaped

  def _highlight_execution_stage_content(self, content: str,
                                         lang_key: str) -> str:
    """Add syntax highlighting for ExecutionStage-specific content patterns."""

    # Pattern to match "Fuzz target source:" followed by code until
    # "Build script source:"
    fuzz_target_pattern = (r'(Fuzz target source:)\s*\n'
                           r'(.*?)'
                           r'(?=Build script source:|$)')

    def replace_fuzz_target(match):
      header = match.group(1)
      code_content = match.group(2).strip()

      if code_content:
        return (
            f'<div class="font-medium text-blue-600 mb-2">{header}</div>'
            '<pre class="whitespace-pre-wrap break-words overflow-x-auto">'
            f'<code class="language-{lang_key}">{code_content}</code></pre>')
      return f'<div class="font-medium text-blue-600 mb-2">{header}</div>'

    content = re.sub(fuzz_target_pattern,
                     replace_fuzz_target,
                     content,
                     flags=re.DOTALL)

    return content

  def _replace_stdout_with_language_blocks(self, escaped: str,
                                           default_lang: str) -> str:
    """Replace <stdout> blocks with language-aware code blocks.
    Chooses language based on the preceding <bash> command and file extensions.
    """
    matches = list(_RE_BASH_OR_STDOUT.finditer(escaped))
    if not matches:
      return escaped

    result_parts = []
    cursor = 0
    last_bash_content = ""

    for m in matches:
      tag = m.group(1)
      content = m.group(2)
      if tag == 'bash':
        # Keep as-is; specialized bash replacement will handle it later
        result_parts.append(escaped[cursor:m.end()])
        cursor = m.end()
        last_bash_content = content.strip()
      else:  # stdout
        stdout_content = content
        language = self._derive_language_for_stdout(last_bash_content,
                                                    stdout_content,
                                                    default_lang)
        replacement = (
            '<span class="log-tag">&lt;stdout&gt;</span>'
            '<pre class="whitespace-pre-wrap break-words overflow-x-auto">'
            f'<code class="language-{language}">{stdout_content}</code></pre>'
            '<span class="log-tag">&lt;/stdout&gt;</span>')
        result_parts.append(escaped[cursor:m.start()])
        result_parts.append(replacement)
        cursor = m.end()

    result_parts.append(escaped[cursor:])
    return ''.join(result_parts)

  def _derive_language_for_stdout(self, bash_content: str, stdout_content: str,
                                  default_lang: str) -> str:
    """Derive a reasonable syntax highlight language for stdout.

    - For `cat <file>`: use file extension.
    - For `grep ... <file or dir>`: use file extension if a file, else try to
      infer from stdout first path; fallback to bash.
    - For unknown: use bash.
    """

    def pick_from_path(path: str) -> str:
      path = path.strip()
      if not path:
        return 'bash'
      # Treat directories as bash
      if path.endswith('/') or ('/' in path and '.' not in path.split('/')[-1]):
        return 'bash'
      lower = path.lower()
      if lower.endswith(('.cc', '.cpp', '.cxx', '.hpp', '.hh', '.hxx')):
        return 'cpp'
      if lower.endswith('.h'):
        return 'cpp'
      if lower.endswith('.c'):
        return 'c'
      if lower.endswith('.py'):
        return 'python'
      if lower.endswith('.java'):
        return 'java'
      if lower.endswith('.rs'):
        return 'rust'
      if lower.endswith('.go'):
        return 'go'
      if lower.endswith('.sh'):
        return 'bash'
      return 'bash'

    def first_token(text: str) -> str:
      for line in text.split('\n'):
        line = line.strip()
        if line:
          return line.split()[0]
      return ''

    def cat_target(text: str) -> str:
      # Extract first non-option argument after 'cat'
      for line in text.split('\n'):
        line = line.strip()
        if not line:
          continue
        parts = line.split()
        if not parts:
          continue
        if parts[0] != 'cat':
          continue
        for tok in parts[1:]:
          if not tok.startswith('-'):
            return tok
      return ''

    def grep_target_and_guess(text: str) -> str:
      # Try to get last non-option token as path (common grep usage)
      for line in text.split('\n'):
        line = line.strip()
        if not line:
          continue
        parts = line.split()
        if not parts or parts[0] != 'grep':
          continue
        # Remove options and pattern; pattern may be quoted (escaped as entities)
        # Heuristic: take last token
        candidate = parts[-1] if len(parts) > 1 else ''
        return candidate
      return ''

    cmd = first_token(bash_content)
    if cmd == 'cat':
      target = cat_target(bash_content)
      return pick_from_path(target)
    if cmd == 'grep':
      target = grep_target_and_guess(bash_content)
      lang = pick_from_path(target)
      if lang != 'bash':
        return lang
      # Try to infer from grep stdout: path:line:...
      for line in stdout_content.split('\n'):
        line = line.strip()
        if not line:
          continue
        # Lines often look like /path/file.ext:NN:content
        path_part = line.split(':', 1)[0]
        if path_part:
          return pick_from_path(path_part)
      return 'bash'
    # Default behavior
    return 'bash'

  def _replace_tag_with_code_blocks(self, escaped: str, tag: str,
                                    language: str) -> str:
    """Replace a given escaped tag with a non-greedy code block wrapper.

    Ensures that each opening tag pairs with the first subsequent closing tag.
    """
    open_tag = f'&lt;{tag}&gt;'
    close_tag = f'&lt;/{tag}&gt;'
    pos = 0
    parts: list[str] = []
    while True:
      start = escaped.find(open_tag, pos)
      if start == -1:
        parts.append(escaped[pos:])
        break
      parts.append(escaped[pos:start])
      content_start = start + len(open_tag)
      end = escaped.find(close_tag, content_start)
      if end == -1:
        # No closing tag; leave remainder as-is
        parts.append(escaped[start:])
        break
      inner = escaped[content_start:end]
      replacement = (
          f'<span class="log-tag">{open_tag}</span>'
          '<pre class="whitespace-pre-wrap break-words overflow-x-auto">'
          f'<code class="language-{language}">{inner}</code></pre>'
          f'<span class="log-tag">{close_tag}</span>')
      parts.append(replacement)
      pos = end + len(close_tag)

    return ''.join(parts)

  def _create_step_data(self, step_number: int,
                        log_parts: list[LogPart]) -> dict:
    """Create step data from log parts."""
    step_data = {
        'number': str(step_number),
        'type': 'Step',
        'log_parts': log_parts
    }

    all_content = '\n'.join([part.content for part in log_parts])
    tool_names = self._extract_tool_names(all_content)
    bash_commands = self._extract_bash_commands(all_content)

    if tool_names:
      step_data['name'] = f"{', '.join(tool_names)}"
    if bash_commands:
      step_data['bash_commands'] = bash_commands

    return step_data

  def get_agent_sections(self) -> dict[str, list[LogPart]]:
    """Get the agent sections from the logs."""

    pattern = _RE_AGENT_HEADER
    agent_sections = {}
    current_agent = None
    agent_counters = {}

    for log_part in self._logs:
      lines = log_part.content.split('\n')
      agent_headers = []

      for i, line in enumerate(lines):
        match = pattern.search(line)
        if match:
          agent_name = match.group(1)
          # Handle repeated agents by creating unique keys
          if agent_name in agent_counters:
            agent_counters[agent_name] += 1
            unique_agent_name = f"{agent_name} ({agent_counters[agent_name]})"
          else:
            agent_counters[agent_name] = 1
            unique_agent_name = agent_name

          agent_headers.append((i, unique_agent_name))
          agent_sections[unique_agent_name] = []
          current_agent = unique_agent_name

      # If this LogPart has agent headers, split it up
      if agent_headers:
        for j, (line_idx, agent_name) in enumerate(agent_headers):
          next_line_idx = agent_headers[j + 1][0] if j + 1 < len(
              agent_headers) else len(lines)

          agent_content_lines = lines[line_idx + 1:next_line_idx]
          if agent_content_lines:
            content = '\n'.join(agent_content_lines)
            if content.strip():
              new_log_part = LogPart(content=content,
                                     chat_prompt=log_part.chat_prompt,
                                     chat_response=log_part.chat_response)
              agent_sections[agent_name].append(new_log_part)
      else:
        # This LogPart doesn't have agent headers, add it to current agent
        if current_agent and current_agent in agent_sections:
          agent_sections[current_agent].append(log_part)

    return agent_sections

  def get_agent_cycles(self) -> list[dict]:
    """Group agent sections into cycles based on cycle numbers."""
    agent_sections = self.get_agent_sections()

    cycles_dict = {}

    for agent_name, agent_logs in agent_sections.items():
      # Parse steps for this agent
      steps = self._parse_steps_from_logs(agent_logs)

      cycle_match = _RE_CYCLE_NUM.search(agent_name)
      if cycle_match:
        cycle_number = int(cycle_match.group(1))
        if cycle_number not in cycles_dict:
          cycles_dict[cycle_number] = {}
        cycles_dict[cycle_number][agent_name] = {
            'logs': agent_logs,
            'steps': steps
        }
      else:
        if 0 not in cycles_dict:
          cycles_dict[0] = {}
        cycles_dict[0][agent_name] = {'logs': agent_logs, 'steps': steps}

    return [cycles_dict[cycle] for cycle in sorted(cycles_dict.keys())]

<<<<<<< HEAD
=======
  def count_cycles(self) -> int:
    """Count distinct cycle numbers present in the logs."""
    agent_sections = self.get_agent_sections()
    cycles: set[int] = set()
    for agent_name in agent_sections.keys():
      m = re.search(r'\(Cycle (\d+)\)', agent_name)
      if m:
        try:
          cycles.add(int(m.group(1)))
        except Exception:
          pass
    return len(cycles)

  def extract_trial_timestamps(self) -> dict[str, list[datetime]]:
    """Extract all timestamps grouped by Trial ID from agent logs.

    Pattern example: "2025-09-04 08:20:04 [Trial ID: 03] INFO"
    """
    trial_to_times: dict[str, list[datetime]] = {}
    ts_regex = _RE_TRIAL_TS
    for part in self._logs:
      for line in part.content.split('\n'):
        line = line.strip()
        m = ts_regex.search(line)
        if not m:
          continue
        ts_str = m.group(1)
        trial_id = m.group(2).strip()
        try:
          ts = datetime.strptime(ts_str, '%Y-%m-%d %H:%M:%S')
        except Exception:
          continue
        trial_to_times.setdefault(trial_id, []).append(ts)
    return trial_to_times

  def compute_trial_durations_seconds(self) -> dict[str, float]:
    """Return per-trial duration in seconds as max(timestamp)-min(timestamp)."""
    trial_to_times = self.extract_trial_timestamps()
    durations: dict[str, float] = {}
    for trial_id, times in trial_to_times.items():
      if not times:
        continue
      try:
        tmin = min(times)
        tmax = max(times)
        durations[trial_id] = max(0.0, (tmax - tmin).total_seconds())
      except Exception:
        continue
    return durations


>>>>>>> ffa2f648
class RunLogsParser:
  """Parse the run log."""

  def __init__(self,
               run_logs: str,
               benchmark_id: str,
               sample_id: str,
               coverage_report_path: str = ""):
    self._run_logs = run_logs
    self._lines = run_logs.split('\n')
    self._benchmark_id = benchmark_id
    self._sample_id = sample_id
    self._coverage_report_path = coverage_report_path

  def get_crash_details(self) -> str:
    """Get the raw crash details for the given sample."""
    crash_details = ""
    start_idx = 0
    end_idx = len(self._lines) - 1

    for idx, line in enumerate(self._lines):
      if "==========" in line:
        start_idx = idx
      if 0 < start_idx < idx and "artifact_prefix" in line:
        end_idx = idx

    # If we found a start index, then we can get the crash details
    # Otherwise, return an empty string (for rendering purposes,
    # because then this will just be the entire run log)
    if start_idx > 0:
      crash_details = '\n'.join(self._lines[start_idx:end_idx + 1])

    return crash_details

  def get_crash_symptom(self) -> str:
    """Get the crash symptom from the run log."""
    crash_symptom = ""

    pattern = _RE_CRASH_SYMPTOM

    for line in self._lines:
      match = pattern.search(line)
      if match:
        crash_symptom = match.group(1)
        break

    return crash_symptom

  def get_formatted_stack_traces(self,
                                 base_url: str) -> dict[str, dict[str, str]]:
    """Get the formatted stack traces from the run log."""
    pattern = _RE_STACK_LINE
    stack_traces = {}
    base_url = base_url.rstrip('/')

    for line in self._lines:
      match = pattern.search(line)
      if match:
        parts = line.strip().split(' ', 2)
        if len(parts) < 3:
          continue

        frame_num = parts[0]
        memory_addr = parts[1]
        remaining = parts[2]

        in_match = _RE_STACK_IN.search(remaining)
        if not in_match:
          continue

        function_name = in_match.group(1)
        path = in_match.group(2)
        if '/src/' in path and 'llvm-project' not in path:
          if self._benchmark_id and self._sample_id:
            path_parts = path.split(':')
            file_path = path_parts[0]
            line_number = path_parts[1] if len(path_parts) > 1 else None

            relative_path = file_path.lstrip('/')

            # If coverage_report_path is set, it's a local run
            # Otherwise it's cloud
            if self._coverage_report_path:
              url = f'{self._coverage_report_path}{relative_path}.html'
              url_line_number = f'{url}#L{line_number}' if line_number else url
            else:
              url = (f'{base_url}/results/{self._benchmark_id}/'
                     f'code-coverage-reports/{self._sample_id}.fuzz_target/'
                     f'report/linux/{relative_path}.html')
              url_line_number = f'{url}#L{line_number}' if line_number else url
            stack_traces[frame_num] = {
                "url": url_line_number,
                "path": path,
                "function": function_name,
                "memory_address": memory_addr
            }

    return stack_traces

  def get_crash_reproduction_path(self) -> str:
    """Get the crash reproduction path from the run log."""
    for line in self._lines:
      if "Test unit written to" in line:
        crash_match = re.search(r'Test unit written to (.+)', line)
        if crash_match:
          full_path = crash_match.group(1).strip()
          filename = full_path.split('/')[-1]
          return filename
    return ""

  def get_execution_stats(self) -> dict[str, str]:
    """Get the execution stats from the run log."""
    execution_stats = {}
    patterns = {
        'Executed units': r'stat::number_of_executed_units:\s*(\S+)',
        'Executions per sec': r'stat::average_exec_per_sec:\s*(\S+)',
        'Memory': r'stat::peak_rss_mb:\s*(\S+)',
        'New units added': r'stat::new_units_added:\s*(\S+)',
        'Slowest unit per time sec': r'stat::slowest_unit_time_sec:\s*(\S+)',
        'Edge coverage': r'Final cov:\s*(.*)',
        'Features': r'Final ft:\s*(.*)',
        'Engine': r'FUZZING_ENGINE=([a-zA-Z0-9_-]+)',
        'Corpus': r'INFO: seed corpus:\s*(.*)'
    }
    for line in self._lines:
      for key, pattern in patterns.items():
        if key in execution_stats:
          continue
        match = re.search(pattern, line)
        if match:
          execution_stats[key] = match.group(1).strip()
          break

    return execution_stats<|MERGE_RESOLUTION|>--- conflicted
+++ resolved
@@ -8,29 +8,6 @@
 
 from report.common import LogPart
 
-<<<<<<< HEAD
-=======
-_RE_GREP_QUOTED = re.compile(r"(['\"])\s*(.+?)\1")
-_RE_STDERR_BLOCK = re.compile(r'<stderr>(.*?)</stderr>', flags=re.DOTALL)
-_RE_STEP_HEADER = re.compile(r"Step #(\d+) - \"(.+?)\":")
-_RE_STEP_SIMPLE = re.compile(r"Step #(\d+)")
-_RE_HTML_TAG = re.compile(r'&lt;/?[^&]*?&gt;')
-_RE_SYSTEM_BLOCK = re.compile(
-    r'&lt;system&gt;(\s*[^\s].*?[^\s]\s*|(?:\s*[^\s].*?)?)&lt;/system&gt;',
-    flags=re.DOTALL)
-_RE_BASH_OR_STDOUT = re.compile(r'&lt;(bash|stdout)&gt;(.*?)&lt;/\1&gt;',
-                                re.DOTALL)
-_RE_AGENT_HEADER = re.compile(r"\*{20,}([^*]+?)\*{20,}")
-_RE_CYCLE_NUM = re.compile(r'\(Cycle (\d+)\)')
-_RE_TRIAL_TS = re.compile(
-    r'(\d{4}-\d{2}-\d{2} \d{2}:\d{2}:\d{2}).*?\[Trial ID:\s*([^\]]+)\]')
-_RE_CRASH_SYMPTOM = re.compile(r'(?:^\s*\x1b\[[0-9;]*m)*==\d+==\s*(ERROR:.*)',
-                               re.DOTALL)
-_RE_STACK_LINE = re.compile(r'^ {4}#\d+\s+.*$')
-_RE_STACK_IN = re.compile(r'in (.+?) (/[^^\s]+)')
-
-
->>>>>>> ffa2f648
 def extract_project_from_coverage_path(file_path: str) -> str:
   """Extract the project name from coverage file paths."""
   if file_path.startswith('/src/'):
@@ -737,60 +714,6 @@
 
     return [cycles_dict[cycle] for cycle in sorted(cycles_dict.keys())]
 
-<<<<<<< HEAD
-=======
-  def count_cycles(self) -> int:
-    """Count distinct cycle numbers present in the logs."""
-    agent_sections = self.get_agent_sections()
-    cycles: set[int] = set()
-    for agent_name in agent_sections.keys():
-      m = re.search(r'\(Cycle (\d+)\)', agent_name)
-      if m:
-        try:
-          cycles.add(int(m.group(1)))
-        except Exception:
-          pass
-    return len(cycles)
-
-  def extract_trial_timestamps(self) -> dict[str, list[datetime]]:
-    """Extract all timestamps grouped by Trial ID from agent logs.
-
-    Pattern example: "2025-09-04 08:20:04 [Trial ID: 03] INFO"
-    """
-    trial_to_times: dict[str, list[datetime]] = {}
-    ts_regex = _RE_TRIAL_TS
-    for part in self._logs:
-      for line in part.content.split('\n'):
-        line = line.strip()
-        m = ts_regex.search(line)
-        if not m:
-          continue
-        ts_str = m.group(1)
-        trial_id = m.group(2).strip()
-        try:
-          ts = datetime.strptime(ts_str, '%Y-%m-%d %H:%M:%S')
-        except Exception:
-          continue
-        trial_to_times.setdefault(trial_id, []).append(ts)
-    return trial_to_times
-
-  def compute_trial_durations_seconds(self) -> dict[str, float]:
-    """Return per-trial duration in seconds as max(timestamp)-min(timestamp)."""
-    trial_to_times = self.extract_trial_timestamps()
-    durations: dict[str, float] = {}
-    for trial_id, times in trial_to_times.items():
-      if not times:
-        continue
-      try:
-        tmin = min(times)
-        tmax = max(times)
-        durations[trial_id] = max(0.0, (tmax - tmin).total_seconds())
-      except Exception:
-        continue
-    return durations
-
-
->>>>>>> ffa2f648
 class RunLogsParser:
   """Parse the run log."""
 
